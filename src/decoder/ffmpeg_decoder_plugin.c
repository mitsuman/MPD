/*
 * Copyright (C) 2003-2011 The Music Player Daemon Project
 * http://www.musicpd.org
 *
 * This program is free software; you can redistribute it and/or modify
 * it under the terms of the GNU General Public License as published by
 * the Free Software Foundation; either version 2 of the License, or
 * (at your option) any later version.
 *
 * This program is distributed in the hope that it will be useful,
 * but WITHOUT ANY WARRANTY; without even the implied warranty of
 * MERCHANTABILITY or FITNESS FOR A PARTICULAR PURPOSE.  See the
 * GNU General Public License for more details.
 *
 * You should have received a copy of the GNU General Public License along
 * with this program; if not, write to the Free Software Foundation, Inc.,
 * 51 Franklin Street, Fifth Floor, Boston, MA 02110-1301 USA.
 */

#include "config.h"
#include "decoder_api.h"
#include "audio_check.h"

#include <glib.h>

#include <assert.h>
#include <stdio.h>
#include <unistd.h>
#include <stdlib.h>
#include <string.h>
#include <sys/types.h>
#include <sys/stat.h>
#include <unistd.h>

#include <libavcodec/avcodec.h>
#include <libavformat/avformat.h>
#include <libavformat/avio.h>
#include <libavutil/avutil.h>
#include <libavutil/log.h>
#include <libavutil/mathematics.h>
#if LIBAVUTIL_VERSION_INT >= AV_VERSION_INT(51,5,0)
#include <libavutil/dict.h>
#endif

#undef G_LOG_DOMAIN
#define G_LOG_DOMAIN "ffmpeg"

static GLogLevelFlags
level_ffmpeg_to_glib(int level)
{
	if (level <= AV_LOG_FATAL)
		return G_LOG_LEVEL_CRITICAL;

	if (level <= AV_LOG_ERROR)
		return G_LOG_LEVEL_WARNING;

	if (level <= AV_LOG_INFO)
		return G_LOG_LEVEL_MESSAGE;

	return G_LOG_LEVEL_DEBUG;
}

static void
mpd_ffmpeg_log_callback(G_GNUC_UNUSED void *ptr, int level,
			const char *fmt, va_list vl)
{
	const AVClass * cls = NULL;

	if (ptr != NULL)
		cls = *(const AVClass *const*)ptr;

	if (cls != NULL) {
		char *domain = g_strconcat(G_LOG_DOMAIN, "/", cls->item_name(ptr), NULL);
		g_logv(domain, level_ffmpeg_to_glib(level), fmt, vl);
		g_free(domain);
	}
}


#ifndef AV_VERSION_INT
#define AV_VERSION_INT(a, b, c) (a<<16 | b<<8 | c)
#endif

struct mpd_ffmpeg_stream {
	struct decoder *decoder;
	struct input_stream *input;

#if LIBAVFORMAT_VERSION_INT >= AV_VERSION_INT(52,101,0)
	AVIOContext *io;
#else
	ByteIOContext *io;
#endif
	unsigned char buffer[8192];
};

static int
mpd_ffmpeg_stream_read(void *opaque, uint8_t *buf, int size)
{
	struct mpd_ffmpeg_stream *stream = opaque;

	return decoder_read(stream->decoder, stream->input,
			    (void *)buf, size);
}

static int64_t
mpd_ffmpeg_stream_seek(void *opaque, int64_t pos, int whence)
{
	struct mpd_ffmpeg_stream *stream = opaque;

	if (whence == AVSEEK_SIZE)
		return stream->input->size;

	if (!input_stream_lock_seek(stream->input, pos, whence, NULL))
		return -1;

	return stream->input->offset;
}

static struct mpd_ffmpeg_stream *
mpd_ffmpeg_stream_open(struct decoder *decoder, struct input_stream *input)
{
	struct mpd_ffmpeg_stream *stream = g_new(struct mpd_ffmpeg_stream, 1);
	stream->decoder = decoder;
	stream->input = input;
#if LIBAVFORMAT_VERSION_INT >= AV_VERSION_INT(52,101,0)
	stream->io = avio_alloc_context(stream->buffer, sizeof(stream->buffer),
					false, stream,
					mpd_ffmpeg_stream_read, NULL,
					input->seekable
					? mpd_ffmpeg_stream_seek : NULL);
#else
	stream->io = av_alloc_put_byte(stream->buffer, sizeof(stream->buffer),
				       false, stream,
				       mpd_ffmpeg_stream_read, NULL,
				       input->seekable
				       ? mpd_ffmpeg_stream_seek : NULL);
#endif
	if (stream->io == NULL) {
		g_free(stream);
		return NULL;
	}

	return stream;
}

/**
 * API compatibility wrapper for av_open_input_stream() and
 * avformat_open_input().
 */
static int
mpd_ffmpeg_open_input(AVFormatContext **ic_ptr,
#if LIBAVFORMAT_VERSION_INT >= AV_VERSION_INT(52,101,0)
		      AVIOContext *pb,
#else
		      ByteIOContext *pb,
#endif
		      const char *filename,
		      AVInputFormat *fmt)
{
#if LIBAVCODEC_VERSION_INT >= AV_VERSION_INT(53,1,3)
	AVFormatContext *context = avformat_alloc_context();
	if (context == NULL)
		return AVERROR(ENOMEM);

	context->pb = pb;
	*ic_ptr = context;
	return avformat_open_input(ic_ptr, filename, fmt, NULL);
#else
	return av_open_input_stream(ic_ptr, pb, filename, fmt, NULL);
#endif
}

static void
mpd_ffmpeg_stream_close(struct mpd_ffmpeg_stream *stream)
{
	av_free(stream->io);
	g_free(stream);
}

static bool
ffmpeg_init(G_GNUC_UNUSED const struct config_param *param)
{
	av_log_set_callback(mpd_ffmpeg_log_callback);

	av_register_all();
	return true;
}

static int
ffmpeg_find_audio_stream(const AVFormatContext *format_context)
{
	for (unsigned i = 0; i < format_context->nb_streams; ++i)
		if (format_context->streams[i]->codec->codec_type ==
#if LIBAVCODEC_VERSION_INT >= AV_VERSION_INT(52, 64, 0)
		    AVMEDIA_TYPE_AUDIO)
#else
		    CODEC_TYPE_AUDIO)
#endif
			return i;

	return -1;
}

#if LIBAVCODEC_VERSION_INT < AV_VERSION_INT(53,25,0)
/**
 * On some platforms, libavcodec wants the output buffer aligned to 16
 * bytes (because it uses SSE/Altivec internally).  This function
 * returns the aligned version of the specified buffer, and corrects
 * the buffer size.
 */
static void *
align16(void *p, size_t *length_p)
{
	unsigned add = 16 - (size_t)p % 16;

	*length_p -= add;
	return (char *)p + add;
}
#endif

G_GNUC_CONST
static double
time_from_ffmpeg(int64_t t, const AVRational time_base)
{
	assert(t != (int64_t)AV_NOPTS_VALUE);

	return (double)av_rescale_q(t, time_base, (AVRational){1, 1024})
		/ (double)1024;
}

G_GNUC_CONST
static int64_t
time_to_ffmpeg(double t, const AVRational time_base)
{
	return av_rescale_q((int64_t)(t * 1024), (AVRational){1, 1024},
			    time_base);
}

#if LIBAVCODEC_VERSION_INT >= AV_VERSION_INT(53,25,0)
/**
 * Copy PCM data from a AVFrame to an interleaved buffer.
 */
static int
copy_interleave_frame(const AVCodecContext *codec_context,
		      const AVFrame *frame,
		      uint8_t *buffer, size_t buffer_size)
{
	int plane_size;
	const int data_size =
		av_samples_get_buffer_size(&plane_size,
					   codec_context->channels,
					   frame->nb_samples,
					   codec_context->sample_fmt, 1);
	if (buffer_size < (size_t)data_size)
		/* buffer is too small - shouldn't happen */
		return AVERROR(EINVAL);

	if (av_sample_fmt_is_planar(codec_context->sample_fmt) &&
	    codec_context->channels > 1) {
		for (int i = 0, channels = codec_context->channels;
		     i < channels; i++) {
			memcpy(buffer, frame->extended_data[i], plane_size);
			buffer += plane_size;
		}
	} else {
		memcpy(buffer, frame->extended_data[0], data_size);
	}

	return data_size;
}
#endif

static enum decoder_command
ffmpeg_send_packet(struct decoder *decoder, struct input_stream *is,
		   const AVPacket *packet,
		   AVCodecContext *codec_context,
		   const AVRational *time_base)
{
	if (packet->pts != (int64_t)AV_NOPTS_VALUE)
		decoder_timestamp(decoder,
				  time_from_ffmpeg(packet->pts, *time_base));

#if LIBAVCODEC_VERSION_INT >= AV_VERSION_INT(52,25,0)
	AVPacket packet2 = *packet;
#else
	const uint8_t *packet_data = packet->data;
	int packet_size = packet->size;
#endif

#if LIBAVCODEC_VERSION_INT >= AV_VERSION_INT(53,25,0)
	uint8_t aligned_buffer[(AVCODEC_MAX_AUDIO_FRAME_SIZE * 3) / 2 + 16];
	const size_t buffer_size = sizeof(aligned_buffer);
#else
	/* libavcodec < 0.8 needs an aligned buffer */
	uint8_t audio_buf[(AVCODEC_MAX_AUDIO_FRAME_SIZE * 3) / 2 + 16];
	size_t buffer_size = sizeof(audio_buf);
	int16_t *aligned_buffer = align16(audio_buf, &buffer_size);
#endif

	enum decoder_command cmd = DECODE_COMMAND_NONE;
	while (
#if LIBAVCODEC_VERSION_INT >= AV_VERSION_INT(52,25,0)
	       packet2.size > 0 &&
#else
	       packet_size > 0 &&
#endif
	       cmd == DECODE_COMMAND_NONE) {
		int audio_size = buffer_size;
#if LIBAVCODEC_VERSION_INT >= AV_VERSION_INT(53,25,0)
		AVFrame frame;
		int got_frame = 0;
		int len = avcodec_decode_audio4(codec_context,
						&frame, &got_frame,
						&packet2);
		if (len >= 0 && got_frame) {
			audio_size = copy_interleave_frame(codec_context,
							   &frame,
							   aligned_buffer,
							   buffer_size);
			if (audio_size < 0)
				len = audio_size;
		} else if (len >= 0)
			len = -1;
#elif LIBAVCODEC_VERSION_INT >= AV_VERSION_INT(52,25,0)
		int len = avcodec_decode_audio3(codec_context,
						aligned_buffer, &audio_size,
						&packet2);
#else
		int len = avcodec_decode_audio2(codec_context,
						aligned_buffer, &audio_size,
						packet_data, packet_size);
#endif

		if (len < 0) {
			/* if error, we skip the frame */
			g_message("decoding failed\n");
			break;
		}

#if LIBAVCODEC_VERSION_INT >= AV_VERSION_INT(52,25,0)
		packet2.data += len;
		packet2.size -= len;
#else
		packet_data += len;
		packet_size -= len;
#endif

		if (audio_size <= 0)
			continue;

		cmd = decoder_data(decoder, is,
				   aligned_buffer, audio_size,
				   codec_context->bit_rate / 1000);
	}
	return cmd;
}

static enum sample_format
ffmpeg_sample_format(G_GNUC_UNUSED const AVCodecContext *codec_context)
{
	switch (codec_context->sample_fmt) {
#if LIBAVCODEC_VERSION_INT >= AV_VERSION_INT(52, 94, 1)
	case AV_SAMPLE_FMT_S16:
#else
	case SAMPLE_FMT_S16:
#endif
		return SAMPLE_FORMAT_S16;

#if LIBAVCODEC_VERSION_INT >= AV_VERSION_INT(52, 94, 1)
	case AV_SAMPLE_FMT_S32:
#else
	case SAMPLE_FMT_S32:
#endif
		return SAMPLE_FORMAT_S32;

	default:
		g_warning("Unsupported libavcodec SampleFormat value: %d",
			  codec_context->sample_fmt);
		return SAMPLE_FORMAT_UNDEFINED;
	}
}

static AVInputFormat *
ffmpeg_probe(struct decoder *decoder, struct input_stream *is)
{
	enum {
		BUFFER_SIZE = 16384,
		PADDING = 16,
	};

	unsigned char *buffer = g_malloc(BUFFER_SIZE);
	size_t nbytes = decoder_read(decoder, is, buffer, BUFFER_SIZE);
	if (nbytes <= PADDING ||
	    !input_stream_lock_seek(is, 0, SEEK_SET, NULL)) {
		g_free(buffer);
		return NULL;
	}

	/* some ffmpeg parsers (e.g. ac3_parser.c) read a few bytes
	   beyond the declared buffer limit, which makes valgrind
	   angry; this workaround removes some padding from the buffer
	   size */
	nbytes -= PADDING;

	AVProbeData avpd = {
		.buf = buffer,
		.buf_size = nbytes,
		.filename = is->uri,
	};

	AVInputFormat *format = av_probe_input_format(&avpd, true);
	g_free(buffer);

	return format;
}

static void
ffmpeg_decode(struct decoder *decoder, struct input_stream *input)
{
	AVInputFormat *input_format = ffmpeg_probe(decoder, input);
	if (input_format == NULL)
		return;

	g_debug("detected input format '%s' (%s)",
		input_format->name, input_format->long_name);

	struct mpd_ffmpeg_stream *stream =
		mpd_ffmpeg_stream_open(decoder, input);
	if (stream == NULL) {
		g_warning("Failed to open stream");
		return;
	}

	//ffmpeg works with ours "fileops" helper
	AVFormatContext *format_context = NULL;
	if (mpd_ffmpeg_open_input(&format_context, stream->io, input->uri,
				  input_format) != 0) {
		g_warning("Open failed\n");
		mpd_ffmpeg_stream_close(stream);
		return;
	}

#if LIBAVFORMAT_VERSION_INT >= AV_VERSION_INT(53,6,0)
	const int find_result =
		avformat_find_stream_info(format_context, NULL);
#else
	const int find_result = av_find_stream_info(format_context);
#endif
	if (find_result < 0) {
		g_warning("Couldn't find stream info\n");
#if LIBAVFORMAT_VERSION_INT >= AV_VERSION_INT(53,17,0)
		avformat_close_input(&format_context);
#else
		av_close_input_stream(format_context);
#endif
		mpd_ffmpeg_stream_close(stream);
		return;
	}

	int audio_stream = ffmpeg_find_audio_stream(format_context);
	if (audio_stream == -1) {
		g_warning("No audio stream inside\n");
#if LIBAVFORMAT_VERSION_INT >= AV_VERSION_INT(53,17,0)
		avformat_close_input(&format_context);
#else
		av_close_input_stream(format_context);
#endif
		mpd_ffmpeg_stream_close(stream);
		return;
	}

	AVStream *av_stream = format_context->streams[audio_stream];

	AVCodecContext *codec_context = av_stream->codec;
	if (codec_context->codec_name[0] != 0)
		g_debug("codec '%s'", codec_context->codec_name);

	AVCodec *codec = avcodec_find_decoder(codec_context->codec_id);

	if (!codec) {
		g_warning("Unsupported audio codec\n");
#if LIBAVFORMAT_VERSION_INT >= AV_VERSION_INT(53,17,0)
		avformat_close_input(&format_context);
#else
		av_close_input_stream(format_context);
#endif
		mpd_ffmpeg_stream_close(stream);
		return;
	}

	GError *error = NULL;
	struct audio_format audio_format;
	if (!audio_format_init_checked(&audio_format,
				       codec_context->sample_rate,
				       ffmpeg_sample_format(codec_context),
				       codec_context->channels, &error)) {
		g_warning("%s", error->message);
		g_error_free(error);
#if LIBAVFORMAT_VERSION_INT >= AV_VERSION_INT(53,17,0)
		avformat_close_input(&format_context);
#else
		av_close_input_stream(format_context);
#endif
		mpd_ffmpeg_stream_close(stream);
		return;
	}

	/* the audio format must be read from AVCodecContext by now,
	   because avcodec_open() has been demonstrated to fill bogus
	   values into AVCodecContext.channels - a change that will be
	   reverted later by avcodec_decode_audio3() */

#if LIBAVCODEC_VERSION_INT >= AV_VERSION_INT(53,6,0)
	const int open_result = avcodec_open2(codec_context, codec, NULL);
#else
	const int open_result = avcodec_open(codec_context, codec);
#endif
	if (open_result < 0) {
		g_warning("Could not open codec\n");
#if LIBAVFORMAT_VERSION_INT >= AV_VERSION_INT(53,17,0)
		avformat_close_input(&format_context);
#else
		av_close_input_stream(format_context);
#endif
		mpd_ffmpeg_stream_close(stream);
		return;
	}

	int total_time = format_context->duration != (int64_t)AV_NOPTS_VALUE
		? format_context->duration / AV_TIME_BASE
		: 0;

	decoder_initialized(decoder, &audio_format,
			    input->seekable, total_time);

	enum decoder_command cmd;
	do {
		AVPacket packet;
		if (av_read_frame(format_context, &packet) < 0)
			/* end of file */
			break;

		if (packet.stream_index == audio_stream)
			cmd = ffmpeg_send_packet(decoder, input,
						 &packet, codec_context,
						 &av_stream->time_base);
		else
			cmd = decoder_get_command(decoder);

		av_free_packet(&packet);

		if (cmd == DECODE_COMMAND_SEEK) {
			int64_t where =
				time_to_ffmpeg(decoder_seek_where(decoder),
					       av_stream->time_base);

			if (av_seek_frame(format_context, audio_stream, where,
					  AV_TIME_BASE) < 0)
				decoder_seek_error(decoder);
			else {
				avcodec_flush_buffers(codec_context);
				decoder_command_finished(decoder);
			}
		}
	} while (cmd != DECODE_COMMAND_STOP);

	avcodec_close(codec_context);
#if LIBAVFORMAT_VERSION_INT >= AV_VERSION_INT(53,17,0)
	avformat_close_input(&format_context);
#else
	av_close_input_stream(format_context);
#endif
	mpd_ffmpeg_stream_close(stream);
}

typedef struct ffmpeg_tag_map {
	enum tag_type type;
	const char *name;
} ffmpeg_tag_map;

static const ffmpeg_tag_map ffmpeg_tag_maps[] = {
#if LIBAVFORMAT_VERSION_INT < ((52<<16)+(50<<8))
	{ TAG_ARTIST,            "author" },
	{ TAG_DATE,              "year" },
#endif
	{ TAG_ARTIST_SORT,       "author-sort" },
	{ TAG_ALBUM_ARTIST,      "album_artist" },
	{ TAG_ALBUM_ARTIST_SORT, "album_artist-sort" },

	/* sentinel */
	{ TAG_NUM_OF_ITEM_TYPES, NULL }
};

#if LIBAVFORMAT_VERSION_INT < AV_VERSION_INT(53,1,0)
#define AVDictionary AVMetadata
#define AVDictionaryEntry AVMetadataTag
#define av_dict_get av_metadata_get
#endif

static void
ffmpeg_copy_metadata(struct tag *tag, enum tag_type type,
		     AVDictionary *m, const char *name)
{
	AVDictionaryEntry *mt = NULL;

	while ((mt = av_dict_get(m, name, mt, 0)) != NULL)
		tag_add_item(tag, type, mt->value);
}

static void
ffmpeg_copy_dictionary(struct tag *tag, AVDictionary *dict)
{
	for (unsigned i = 0; i < TAG_NUM_OF_ITEM_TYPES; ++i)
		ffmpeg_copy_metadata(tag, i,
				     dict, tag_item_names[i]);

	for (const struct ffmpeg_tag_map *i = ffmpeg_tag_maps;
	     i->name != NULL; ++i)
		ffmpeg_copy_metadata(tag, i->type, dict, i->name);
}

//no tag reading in ffmpeg, check if playable
static struct tag *
ffmpeg_stream_tag(struct input_stream *is)
{
	AVInputFormat *input_format = ffmpeg_probe(NULL, is);
	if (input_format == NULL)
		return NULL;

	struct mpd_ffmpeg_stream *stream = mpd_ffmpeg_stream_open(NULL, is);
	if (stream == NULL)
		return NULL;

	AVFormatContext *f = NULL;
	if (mpd_ffmpeg_open_input(&f, stream->io, is->uri,
				  input_format) != 0) {
		mpd_ffmpeg_stream_close(stream);
		return NULL;
	}

#if LIBAVFORMAT_VERSION_INT >= AV_VERSION_INT(53,6,0)
	const int find_result =
		avformat_find_stream_info(f, NULL);
#else
	const int find_result = av_find_stream_info(f);
#endif
	if (find_result < 0) {
#if LIBAVFORMAT_VERSION_INT >= AV_VERSION_INT(53,17,0)
		avformat_close_input(&f);
#else
		av_close_input_stream(f);
#endif
		mpd_ffmpeg_stream_close(stream);
		return NULL;
	}

	struct tag *tag = tag_new();

	tag->time = f->duration != (int64_t)AV_NOPTS_VALUE
		? f->duration / AV_TIME_BASE
		: 0;

#if LIBAVFORMAT_VERSION_INT < AV_VERSION_INT(52,101,0)
	av_metadata_conv(f, NULL, f->iformat->metadata_conv);
#endif

<<<<<<< HEAD
	for (unsigned i = 0; i < sizeof(ffmpeg_tag_maps)/sizeof(ffmpeg_tag_map); i++) {
		int idx = ffmpeg_find_audio_stream(f);
		ffmpeg_copy_metadata(tag, f->metadata, ffmpeg_tag_maps[i]);
		if (idx >= 0)
			ffmpeg_copy_metadata(tag, f->streams[idx]->metadata, ffmpeg_tag_maps[i]);
	}
=======
	ffmpeg_copy_dictionary(tag, f->metadata);
	int idx = ffmpeg_find_audio_stream(f);
	if (idx >= 0)
		ffmpeg_copy_dictionary(tag, f->streams[idx]->metadata);
#else
	if (f->author[0])
		tag_add_item(tag, TAG_ARTIST, f->author);
	if (f->title[0])
		tag_add_item(tag, TAG_TITLE, f->title);
	if (f->album[0])
		tag_add_item(tag, TAG_ALBUM, f->album);

	if (f->track > 0) {
		char buffer[16];
		snprintf(buffer, sizeof(buffer), "%d", f->track);
		tag_add_item(tag, TAG_TRACK, buffer);
	}

	if (f->comment[0])
		tag_add_item(tag, TAG_COMMENT, f->comment);
	if (f->genre[0])
		tag_add_item(tag, TAG_GENRE, f->genre);
	if (f->year > 0) {
		char buffer[16];
		snprintf(buffer, sizeof(buffer), "%d", f->year);
		tag_add_item(tag, TAG_DATE, buffer);
	}

#endif
>>>>>>> 48eb3ff8

#if LIBAVFORMAT_VERSION_INT >= AV_VERSION_INT(53,17,0)
	avformat_close_input(&f);
#else
	av_close_input_stream(f);
#endif
	mpd_ffmpeg_stream_close(stream);

	return tag;
}

/**
 * A list of extensions found for the formats supported by ffmpeg.
 * This list is current as of 02-23-09; To find out if there are more
 * supported formats, check the ffmpeg changelog since this date for
 * more formats.
 */
static const char *const ffmpeg_suffixes[] = {
	"16sv", "3g2", "3gp", "4xm", "8svx", "aa3", "aac", "ac3", "afc", "aif",
	"aifc", "aiff", "al", "alaw", "amr", "anim", "apc", "ape", "asf",
	"atrac", "au", "aud", "avi", "avm2", "avs", "bap", "bfi", "c93", "cak",
	"cin", "cmv", "cpk", "daud", "dct", "divx", "dts", "dv", "dvd", "dxa",
	"eac3", "film", "flac", "flc", "fli", "fll", "flx", "flv", "g726",
	"gsm", "gxf", "iss", "m1v", "m2v", "m2t", "m2ts",
	"m4a", "m4b", "m4v",
	"mad",
	"mj2", "mjpeg", "mjpg", "mka", "mkv", "mlp", "mm", "mmf", "mov", "mp+",
	"mp1", "mp2", "mp3", "mp4", "mpc", "mpeg", "mpg", "mpga", "mpp", "mpu",
	"mve", "mvi", "mxf", "nc", "nsv", "nut", "nuv", "oga", "ogm", "ogv",
	"ogx", "oma", "ogg", "omg", "psp", "pva", "qcp", "qt", "r3d", "ra",
	"ram", "rl2", "rm", "rmvb", "roq", "rpl", "rvc", "shn", "smk", "snd",
	"sol", "son", "spx", "str", "swf", "tgi", "tgq", "tgv", "thp", "ts",
	"tsp", "tta", "xa", "xvid", "uv", "uv2", "vb", "vid", "vob", "voc",
	"vp6", "vmd", "wav", "wma", "wmv", "wsaud", "wsvga", "wv", "wve",
	NULL
};

static const char *const ffmpeg_mime_types[] = {
	"application/m4a",
	"application/mp4",
	"application/octet-stream",
	"application/ogg",
	"application/x-ms-wmz",
	"application/x-ms-wmd",
	"application/x-ogg",
	"application/x-shockwave-flash",
	"application/x-shorten",
	"audio/8svx",
	"audio/16sv",
	"audio/aac",
	"audio/ac3",
	"audio/aiff"
	"audio/amr",
	"audio/basic",
	"audio/flac",
	"audio/m4a",
	"audio/mp4",
	"audio/mpeg",
	"audio/musepack",
	"audio/ogg",
	"audio/qcelp",
	"audio/vorbis",
	"audio/vorbis+ogg",
	"audio/x-8svx",
	"audio/x-16sv",
	"audio/x-aac",
	"audio/x-ac3",
	"audio/x-aiff"
	"audio/x-alaw",
	"audio/x-au",
	"audio/x-dca",
	"audio/x-eac3",
	"audio/x-flac",
	"audio/x-gsm",
	"audio/x-mace",
	"audio/x-matroska",
	"audio/x-monkeys-audio",
	"audio/x-mpeg",
	"audio/x-ms-wma",
	"audio/x-ms-wax",
	"audio/x-musepack",
	"audio/x-ogg",
	"audio/x-vorbis",
	"audio/x-vorbis+ogg",
	"audio/x-pn-realaudio",
	"audio/x-pn-multirate-realaudio",
	"audio/x-speex",
	"audio/x-tta"
	"audio/x-voc",
	"audio/x-wav",
	"audio/x-wma",
	"audio/x-wv",
	"video/anim",
	"video/quicktime",
	"video/msvideo",
	"video/ogg",
	"video/theora",
	"video/x-dv",
	"video/x-flv",
	"video/x-matroska",
	"video/x-mjpeg",
	"video/x-mpeg",
	"video/x-ms-asf",
	"video/x-msvideo",
	"video/x-ms-wmv",
	"video/x-ms-wvx",
	"video/x-ms-wm",
	"video/x-ms-wmx",
	"video/x-nut",
	"video/x-pva",
	"video/x-theora",
	"video/x-vid",
	"video/x-wmv",
	"video/x-xvid",

	/* special value for the "ffmpeg" input plugin: all streams by
	   the "ffmpeg" input plugin shall be decoded by this
	   plugin */
	"audio/x-mpd-ffmpeg",

	NULL
};

const struct decoder_plugin ffmpeg_decoder_plugin = {
	.name = "ffmpeg",
	.init = ffmpeg_init,
	.stream_decode = ffmpeg_decode,
	.stream_tag = ffmpeg_stream_tag,
	.suffixes = ffmpeg_suffixes,
	.mime_types = ffmpeg_mime_types
};<|MERGE_RESOLUTION|>--- conflicted
+++ resolved
@@ -664,44 +664,10 @@
 	av_metadata_conv(f, NULL, f->iformat->metadata_conv);
 #endif
 
-<<<<<<< HEAD
-	for (unsigned i = 0; i < sizeof(ffmpeg_tag_maps)/sizeof(ffmpeg_tag_map); i++) {
-		int idx = ffmpeg_find_audio_stream(f);
-		ffmpeg_copy_metadata(tag, f->metadata, ffmpeg_tag_maps[i]);
-		if (idx >= 0)
-			ffmpeg_copy_metadata(tag, f->streams[idx]->metadata, ffmpeg_tag_maps[i]);
-	}
-=======
 	ffmpeg_copy_dictionary(tag, f->metadata);
 	int idx = ffmpeg_find_audio_stream(f);
 	if (idx >= 0)
 		ffmpeg_copy_dictionary(tag, f->streams[idx]->metadata);
-#else
-	if (f->author[0])
-		tag_add_item(tag, TAG_ARTIST, f->author);
-	if (f->title[0])
-		tag_add_item(tag, TAG_TITLE, f->title);
-	if (f->album[0])
-		tag_add_item(tag, TAG_ALBUM, f->album);
-
-	if (f->track > 0) {
-		char buffer[16];
-		snprintf(buffer, sizeof(buffer), "%d", f->track);
-		tag_add_item(tag, TAG_TRACK, buffer);
-	}
-
-	if (f->comment[0])
-		tag_add_item(tag, TAG_COMMENT, f->comment);
-	if (f->genre[0])
-		tag_add_item(tag, TAG_GENRE, f->genre);
-	if (f->year > 0) {
-		char buffer[16];
-		snprintf(buffer, sizeof(buffer), "%d", f->year);
-		tag_add_item(tag, TAG_DATE, buffer);
-	}
-
-#endif
->>>>>>> 48eb3ff8
 
 #if LIBAVFORMAT_VERSION_INT >= AV_VERSION_INT(53,17,0)
 	avformat_close_input(&f);
