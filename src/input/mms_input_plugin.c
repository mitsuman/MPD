--- conflicted
+++ resolved
@@ -60,14 +60,9 @@
 
 	m->mms = mmsx_connect(NULL, NULL, url, 128 * 1024);
 	if (m->mms == NULL) {
-<<<<<<< HEAD
+		g_free(m);
 		g_set_error(error_r, mms_quark(), 0, "mmsx_connect() failed");
 		return NULL;
-=======
-		g_free(m);
-		g_warning("mmsx_connect() failed");
-		return false;
->>>>>>> 57e95ea6
 	}
 
 	m->eof = false;
